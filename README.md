<h3 align="center">
    <img alt="Logo" src="https://user-images.githubusercontent.com/30767528/123517467-622b0f80-d6a1-11eb-9bf3-abcb4928a89e.png" width="400"/>
</h3>

<h3 align="center">
    Visual dom-selection library 
</h3>

<p align="center">
    <a href="https://choosealicense.com/licenses/mit/"><img
        alt="License MIT"
        src="https://img.shields.io/badge/license-MIT-ae15cc.svg"></a>
    <img alt="No dependencies"
        src="https://img.shields.io/badge/dependencies-none-8115cc.svg">
    <a href="https://github.com/sponsors/Simonwep"><img
        alt="Support me"
        src="https://img.shields.io/badge/github-support-6a15cc.svg"></a>
    <a href="https://www.buymeacoffee.com/aVc3krbXQ"><img
        alt="Buy me a coffee"
        src="https://img.shields.io/badge/%F0%9F%8D%BA-buy%20me%20a%20beer-%23FFDD00"></a>
    <a href="https://github.com/Simonwep/selection/actions?query=workflow%3ACI"><img
        alt="Build Status"
        src="https://github.com/Simonwep/selection/workflows/CI/badge.svg"></a>
    <img alt="gzip size" src="https://img.badgesize.io/https://cdn.jsdelivr.net/npm/@viselect/vanilla/lib/viselect.min.js?compression=gzip">
    <img alt="brotli size" src="https://img.badgesize.io/https://cdn.jsdelivr.net/npm/@viselect/vanilla/lib/viselect.min.js?compression=brotli">
    <a href="https://v3.vuejs.org"><img
        alt="Vue support"
        src="https://img.shields.io/badge/✔-vue-%2340B581"></a>
    <a href="https://preactjs.com/"><img
        alt="Preact support"
        src="https://img.shields.io/badge/✔-preact-%236337B1"></a>
    <a href="https://reactjs.org"><img
        alt="React support"
        src="https://img.shields.io/badge/✔-react-%2359D7FF"></a>
    <a href="https://svelte.dev"><img
        alt="Svelte support"
        src="https://img.shields.io/badge/%E2%9A%99-svelte-%23F83C00"></a>
    <a href="https://lit-element.polymer-project.org"><img
        alt="Lit-Element support"
        src="https://img.shields.io/badge/%E2%9A%99-lit--element-%233CA4F6"></a>
    <a href="https://lit-element.polymer-project.org"><img
        alt="Lit-Element support"
        src="https://img.shields.io/badge/%E2%9A%99-angular-%23c3002f"></a>
</p>

> Version 3 is currently released under a beta, please check the [release notes](https://github.com/Simonwep/selection/releases) for changes.
> [Feedback](https://github.com/Simonwep/selection/issues/122) is highly appreciated.
> If you're looking for v2, you can find it [here](https://github.com/Simonwep/selection/tree/079075121a6493eddba9bc6d8013e71df15eb1c0) (depreacted).

### Features 🤘
* 🌟 Modern bundle
* 🔩 Ultra tiny (<4kb)
* 👌 Simple usage
* ⚡ Highly optimized
* ✔ Zero dependencies
* 📱 Mobile / touch support
* 🖱 Vertical and horizontal scroll support
* 💪 Hardened (over 3 years old and used in many apps)
* 🖼 Support for major frameworks (WIP)

### Getting started

Check out the documentation for the package you want to use:

* [@viselect/vanilla](packages/vanilla) ([demo](https://codesandbox.io/s/viselectvanilla-kt332?file=/src/main.ts)) - To be used with plain [JavaScript](http://vanilla-js.com/) or [TypeScript](https://www.typescriptlang.org/).
* [@viselect/preact](packages/preact) ([demo](https://codesandbox.io/s/viselectpreact-kjo9e?file=/src/app.tsx)) - [Preact](https://preactjs.com/) wrapper.
* [@viselect/react](packages/react) ([demo](https://codesandbox.io/s/viselectreact-sbn83?file=/src/App.tsx)) - [React](https://reactjs.org/) wrapper.
* [@viselect/vue](packages/vue) ([demo](https://codesandbox.io/s/viselectvue-x13g6?file=/src/App.vue)) - [Vue3](https://v3.vuejs.org/) wrapper.
* @viselect/lit - TBA (planned).
* @viselect/svelte - TBA (planned).
* @viselect/angular - TBA (planned).

> Check out [recipes](packages/vanilla/recipes.md) for commonly asked questions and how to solve them using the standart library!

### Browser support

This library will always have the previous year as its target. For 2021 for example the target will be ES2020.
It always provides both a `UMD` (`.js`) and `.mjs` version. If you want to support legacy browsers, please use the feature of your bundler to transpile dependencie. In case of webpack and babel (give [vite](https://vitejs.dev/) a try, it's awesome) you'll have to install corresponding plugins such as [babel-plugin-proposal-optional-chaining](https://babeljs.io/docs/en/babel-plugin-proposal-optional-chaining) and include the dependency from `node_modules` which is normally entirely excluded from being processed.

<<<<<<< HEAD
<p align="center">
    <b>v3 has been <a href="https://github.com/Simonwep/selection/issues/122">announced</a>! Check out the corresponding <a href="https://github.com/Simonwep/selection/tree/v3">branch</a> for more information :)</b>
</p>

> This README is always up-to-date with the **lastest version**. Check out [releases](https://github.com/Simonwep/selection/releases) if you want to check out the documentation for your version. If you're interested in v3 check [this](https://github.com/Simonwep/selection/tree/v3) out.
=======
I do this to provide maximum flexibility and give those who target ESNext a chance to make full use of how this library is bundled.
Everything else is just a matter of configuration :)
>>>>>>> cacf9959

### Development

Use the following commands to work on this locally (we use [lerna](https://lerna.js.org/) to manage this):

* `npm run dev` _- Spawns a dev-server for all packages. Every framework-dependend package is bundled with the vanilla version._
* `npm run build` _- Builds all packages in parallel._
* `npm run lint:fix` _- Lints and fixes all errors in all packages._

For the development servers [vite](https://vitejs.dev/) is used. It's superb, you should give it a try.
To bundle it we use [rollup](https://rollupjs.org/) (which is btw also used by vite behind the scenes) to have full control over how the bundle looks like.

### You want to contribute?

That's awesome! Check out the [contribution guidelines](./.github/CONTRIBUTING.md) to get started :)<|MERGE_RESOLUTION|>--- conflicted
+++ resolved
@@ -77,16 +77,8 @@
 This library will always have the previous year as its target. For 2021 for example the target will be ES2020.
 It always provides both a `UMD` (`.js`) and `.mjs` version. If you want to support legacy browsers, please use the feature of your bundler to transpile dependencie. In case of webpack and babel (give [vite](https://vitejs.dev/) a try, it's awesome) you'll have to install corresponding plugins such as [babel-plugin-proposal-optional-chaining](https://babeljs.io/docs/en/babel-plugin-proposal-optional-chaining) and include the dependency from `node_modules` which is normally entirely excluded from being processed.
 
-<<<<<<< HEAD
-<p align="center">
-    <b>v3 has been <a href="https://github.com/Simonwep/selection/issues/122">announced</a>! Check out the corresponding <a href="https://github.com/Simonwep/selection/tree/v3">branch</a> for more information :)</b>
-</p>
-
-> This README is always up-to-date with the **lastest version**. Check out [releases](https://github.com/Simonwep/selection/releases) if you want to check out the documentation for your version. If you're interested in v3 check [this](https://github.com/Simonwep/selection/tree/v3) out.
-=======
 I do this to provide maximum flexibility and give those who target ESNext a chance to make full use of how this library is bundled.
 Everything else is just a matter of configuration :)
->>>>>>> cacf9959
 
 ### Development
 
